--- conflicted
+++ resolved
@@ -9,8 +9,6 @@
 {
     public static class Common
     {
-        internal static bool _Debug;
-
         /// <summary>
         /// Serialize an object to JSON.
         /// </summary>
@@ -252,19 +250,7 @@
             return ret;
         }
 
-<<<<<<< HEAD
-        public static void Log(string msg)
-        {
-            if (_Debug)
-            {
-                Console.WriteLine(msg);
-            }
-        }
-
-        public static void LogException(String method, Exception e)
-=======
         public static void LogException(Exception e)
->>>>>>> 22fa490e
         {
             Console.WriteLine("================================================================================");
             Console.WriteLine(" = Exception Type: " + e.GetType().ToString());
